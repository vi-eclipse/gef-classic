<?xml version="1.0" encoding="UTF-8"?>
<!--
    Copyright (c) 2005, 2009 IBM Corporation and others.
    All rights reserved. This program and the accompanying materials
    are made available under the terms of the Eclipse Public License v1.0
    which accompanies this distribution, and is available at
    http://www.eclipse.org/legal/epl-v10.html
   
    Contributors:
        IBM Corporation - initial API and implementation
 -->
<feature
      id="org.eclipse.draw2d"
      label="%featureName"
<<<<<<< HEAD
      version="3.10.0.qualifier"
=======
      version="3.9.1.qualifier"
>>>>>>> e3eee36e
      provider-name="%providerName"
      image="eclipse_update_120.jpg">

   <description>
      %description
   </description>

   <copyright>
      %copyright
   </copyright>

   <license url="%licenseURL">
      %license
   </license>

   <url>
      <update label="%updateSiteName" url="http://download.eclipse.org/tools/gef/updates/releases/"/>
      <discovery label="%updateSiteName" url="http://download.eclipse.org/tools/gef/updates/releases/"/>
   </url>

   <plugin
         id="org.eclipse.draw2d"
         download-size="0"
         install-size="0"
         version="0.0.0"
         unpack="false"/>

</feature><|MERGE_RESOLUTION|>--- conflicted
+++ resolved
@@ -9,14 +9,10 @@
     Contributors:
         IBM Corporation - initial API and implementation
  -->
-<feature
+	<feature
       id="org.eclipse.draw2d"
       label="%featureName"
-<<<<<<< HEAD
       version="3.10.0.qualifier"
-=======
-      version="3.9.1.qualifier"
->>>>>>> e3eee36e
       provider-name="%providerName"
       image="eclipse_update_120.jpg">
 
