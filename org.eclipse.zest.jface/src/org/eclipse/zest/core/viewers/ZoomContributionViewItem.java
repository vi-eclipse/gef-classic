/*******************************************************************************
 * Copyright 2005-2010, CHISEL Group, University of Victoria, Victoria, BC,
 * Canada. All rights reserved. This program and the accompanying materials are
 * made available under the terms of the Eclipse Public License v1.0 which
 * accompanies this distribution, and is available at
 * http://www.eclipse.org/legal/epl-v10.html
 * 
 * Contributors: The Chisel Group, University of Victoria
 ******************************************************************************/
package org.eclipse.zest.core.viewers;

import org.eclipse.jface.action.ContributionItem;
import org.eclipse.swt.SWT;
import org.eclipse.swt.events.MenuAdapter;
import org.eclipse.swt.events.MenuEvent;
import org.eclipse.swt.events.SelectionAdapter;
import org.eclipse.swt.events.SelectionEvent;
import org.eclipse.swt.widgets.Combo;
import org.eclipse.swt.widgets.Composite;
import org.eclipse.swt.widgets.CoolBar;
import org.eclipse.swt.widgets.CoolItem;
import org.eclipse.swt.widgets.Menu;
import org.eclipse.swt.widgets.MenuItem;
import org.eclipse.swt.widgets.ToolBar;
import org.eclipse.swt.widgets.ToolItem;
import org.eclipse.zest.core.widgets.zooming.ZoomListener;
import org.eclipse.zest.core.widgets.zooming.ZoomManager;

/**
 * A contribution item that adds a combo to a toolbar or coolbar, or a list of
 * zooms to a menu. Can only be used for one toolbar, coolbar, or menu.
 * 
 * In order to use this item, let your workbench part implement
 * IZoomableWorkbenchPart. If the workbench part then supplies a viewer that is
 * zoomable, the combo or menu created by this item will be enabled.
 * 
 * @author Del Myers
 * 
 */
// @tag zest.bug.156286-Zooming.fix : create a contribution item that can set
// zooming on Zest views.
public class ZoomContributionViewItem extends ContributionItem implements
		ZoomListener {
	/**
	 * Zooms to fit the width.
	 */
	public static final String FIT_WIDTH = ZoomManager.FIT_WIDTH;
	/**
	 * Zooms to fit the height.
	 */
	public static final String FIT_HEIGHT = ZoomManager.FIT_HEIGHT;
	/**
	 * Zooms to fit entirely within the viewport.
	 */
	public static final String FIT_ALL = ZoomManager.FIT_ALL;

	private String[] zoomLevels;
	private ZoomManager zoomManager;
	private Combo combo;
	private Menu fMenu;
	private MenuAdapter menuAdapter = new MenuAdapter() {
		public void menuShown(MenuEvent e) {
			refresh(true);
		}
	};

	/**
	 * Creates a new contribution item that will work on the given part
	 * service.initialZooms will be used to populate the combo or the menu.
	 * Valid values for initialZooms are percentage numbers (e.g., "100%"), or
	 * FIT_WIDTH, FIT_HEIGHT, FIT_ALL.
	 * 
	 * @param partService
	 *            service used to see whether the view is zoomable.
	 */
	public ZoomContributionViewItem(IZoomableWorkbenchPart part) {
		zoomManager = part.getZoomableViewer().getZoomManager();
		zoomManager.addZoomListener(this);
	}

	/*
	 * (non-Javadoc)
	 * 
	 * @see
	 * org.eclipse.jface.action.ContributionItem#fill(org.eclipse.swt.widgets
	 * .Menu, int)
	 */
	public void fill(Menu menu, int index) {
		if (this.fMenu == null || this.fMenu != menu) {
			if (this.fMenu != null) {
				this.fMenu.removeMenuListener(menuAdapter);
				this.fMenu = null;
			}
			this.fMenu = menu;
			menu.addMenuListener(menuAdapter);
		}
	}

	/*
	 * (non-Javadoc)
	 * 
	 * @see
	 * org.eclipse.jface.action.ContributionItem#fill(org.eclipse.swt.widgets
	 * .CoolBar, int)
	 */
	public void fill(CoolBar parent, int index) {
		CoolItem item = new CoolItem(parent, SWT.DROP_DOWN);
		Combo combo = createCombo(parent);
		item.setControl(combo);
	}

	/*
	 * (non-Javadoc)
	 * 
	 * @see
	 * org.eclipse.jface.action.ContributionItem#fill(org.eclipse.swt.widgets
	 * .ToolBar, int)
	 */
	public void fill(ToolBar parent, int index) {
		ToolItem item = new ToolItem(parent, SWT.SEPARATOR);
		Combo combo = createCombo(parent);
		item.setControl(combo);
		item.setWidth(combo.computeSize(SWT.DEFAULT, SWT.DEFAULT, true).x);
<<<<<<< HEAD
	}

	private Combo createCombo(Composite parent) {
		this.combo = new Combo(parent, SWT.DROP_DOWN);
=======
		refreshCombo(false);
	}

	private Combo createCombo(Composite parent) {
		this.combo = new Combo(parent, SWT.NONE);
>>>>>>> e8c8c010
		zoomLevels = zoomManager.getZoomLevelsAsText();
		this.combo.setItems(zoomLevels);
		this.combo.addSelectionListener(new SelectionAdapter() {
			/*
			 * (non-Javadoc)
			 * 
			 * @see
			 * org.eclipse.swt.events.SelectionAdapter#widgetSelected(org.eclipse
			 * .swt.events.SelectionEvent)
			 */
			public void widgetSelected(SelectionEvent e) {
				int selection = combo.getSelectionIndex();
				if (selection > 0) {
					doZoom(combo.getItem(selection));
				} else {
					doZoom(combo.getItem(0));
				}
			}
		});
		return this.combo;
	}

	private void doZoom(String zoom) {
		if (zoomManager != null) {
			zoomManager.setZoomAsText(zoom);
		}
	}

	private void refresh(boolean rebuild) {
		//
		if (combo != null && !combo.isDisposed()) {
			refreshCombo(rebuild);
		}
		if (fMenu != null && !fMenu.isDisposed()) {
			refreshMenu(rebuild);
		}
	}

	/**
	 * @param rebuild
	 */
	private void refreshMenu(boolean rebuild) {
		fMenu.setEnabled(false);
		if (zoomManager == null) {
			return;
		}
		if (rebuild) {
			zoomLevels = zoomManager.getZoomLevelsAsText();
			MenuItem[] oldItems = fMenu.getItems();
			for (int i = 0; i < oldItems.length; i++) {
				if (oldItems[i].getData() == this) {
					oldItems[i].dispose();
				}
			}
			for (int i = 0; i < zoomLevels.length; i++) {
				MenuItem item = new MenuItem(fMenu, SWT.RADIO);
				item.setText(zoomLevels[i]);
				item.setData(this);
				item.addSelectionListener(new SelectionAdapter() {
					public void widgetSelected(SelectionEvent e) {
						MenuItem source = (MenuItem) e.getSource();
						doZoom(source.getText());
					}
				});
			}
		}
		String zoom = zoomManager.getZoomAsText();
		MenuItem[] items = fMenu.getItems();
		for (int i = 0; i < items.length; i++) {
			MenuItem item = items[i];
			if (item.getData() == this) {
				item.setSelection(false);
				if (zoom.equalsIgnoreCase(item.getText())) {
					item.setSelection(true);
				}
			}
		}
		fMenu.setEnabled(true);
	}

	/**
	 * @param rebuild
	 */
	private void refreshCombo(boolean rebuild) {
		combo.setEnabled(false);
		if (zoomManager == null) {
			return;
		}
		if (rebuild) {
			combo.setItems(zoomManager.getZoomLevelsAsText());
		}
		String zoom = zoomManager.getZoomAsText();
		int index = combo.indexOf(zoom);
		if (index > 0) {
			combo.select(index);
		} else {
			int no = zoomLevels.length;
			if (combo.getItemCount() > no) {
				combo.remove(no);
			}
			combo.add(zoom, no);
			combo.select(no);
		}
		combo.setEnabled(true);
	}

	/*
	 * (non-Javadoc)
	 * 
	 * @see org.eclipse.gef.editparts.ZoomListener#zoomChanged(double)
	 */
	public void zoomChanged(double z) {
		refresh(false);
	}

	/*
	 * (non-Javadoc)
	 * 
	 * @see org.eclipse.jface.action.ContributionItem#dispose()
	 */

	public void dispose() {
		if (combo != null) {
			combo = null;
		}
		if (fMenu != null) {
			fMenu = null;
		}
		if (zoomManager != null) {
			zoomManager.removeZoomListener(this);
		}
		// @tag zest.bug.159667-ZoomDispose : make sure that we no longer listen
		// to the part service.
		super.dispose();
	}
}<|MERGE_RESOLUTION|>--- conflicted
+++ resolved
@@ -121,18 +121,11 @@
 		Combo combo = createCombo(parent);
 		item.setControl(combo);
 		item.setWidth(combo.computeSize(SWT.DEFAULT, SWT.DEFAULT, true).x);
-<<<<<<< HEAD
-	}
-
-	private Combo createCombo(Composite parent) {
-		this.combo = new Combo(parent, SWT.DROP_DOWN);
-=======
 		refreshCombo(false);
 	}
 
 	private Combo createCombo(Composite parent) {
 		this.combo = new Combo(parent, SWT.NONE);
->>>>>>> e8c8c010
 		zoomLevels = zoomManager.getZoomLevelsAsText();
 		this.combo.setItems(zoomLevels);
 		this.combo.addSelectionListener(new SelectionAdapter() {
